--- conflicted
+++ resolved
@@ -534,7 +534,6 @@
     padding-bottom: 40px;
     padding-top: 70px;
 }
-<<<<<<< HEAD
 
 .number-of-modules {
     font-size: 14px;
@@ -550,8 +549,7 @@
 #toggle-other-modules i{
     font-size: 28px;
 }
-=======
->>>>>>> 9a8b34e1
+
 .nav-header{
 }
 
